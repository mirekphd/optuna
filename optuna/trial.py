import abc
from datetime import datetime
import decimal
import warnings

from optuna import distributions
from optuna import logging
from optuna import type_checking

if type_checking.TYPE_CHECKING:
    from typing import Any  # NOQA
    from typing import Dict  # NOQA
    from typing import Optional  # NOQA
    from typing import Sequence  # NOQA

    from optuna.distributions import BaseDistribution  # NOQA
    from optuna.distributions import CategoricalChoiceType  # NOQA
    from optuna.study import Study  # NOQA


class BaseTrial(object, metaclass=abc.ABCMeta):
    """Base class for trials.

    Note that this class is not supposed to be directly accessed by library users.
    """

    def suggest_uniform(self, name, low, high):
        # type: (str, float, float) -> float

        raise NotImplementedError

    def suggest_loguniform(self, name, low, high):
        # type: (str, float, float) -> float

        raise NotImplementedError

    def suggest_discrete_uniform(self, name, low, high, q):
        # type: (str, float, float, float) -> float

        raise NotImplementedError

    def suggest_int(self, name, low, high, q):
        # type: (str, int, int, int) -> int

        raise NotImplementedError

    def suggest_categorical(self, name, choices):
        # type: (str, Sequence[CategoricalChoiceType]) -> CategoricalChoiceType

        raise NotImplementedError

    def report(self, value, step):
        # type: (float, int) -> None

        raise NotImplementedError

    def should_prune(self, step=None):
        # type: (Optional[int]) -> bool

        raise NotImplementedError

    def set_user_attr(self, key, value):
        # type: (str, Any) -> None

        raise NotImplementedError

    def set_system_attr(self, key, value):
        # type: (str, Any) -> None

        raise NotImplementedError

    @property
    def params(self):
        # type: () -> Dict[str, Any]

        raise NotImplementedError

    @property
    def distributions(self):
        # type: () -> Dict[str, BaseDistribution]

        raise NotImplementedError

    @property
    def user_attrs(self):
        # type: () -> Dict[str, Any]

        raise NotImplementedError

    @property
    def system_attrs(self):
        # type: () -> Dict[str, Any]

        raise NotImplementedError

    @property
    def datetime_start(self):
        # type: () -> Optional[datetime]

        raise NotImplementedError


class Trial(BaseTrial):
    """A trial is a process of evaluating an objective function.

    This object is passed to an objective function and provides interfaces to get parameter
    suggestion, manage the trial's state, and set/get user-defined attributes of the trial.

    Note that the direct use of this constructor is not recommended.
    This object is seamlessly instantiated and passed to the objective function behind
    the :func:`optuna.study.Study.optimize()` method; hence library users do not care about
    instantiation of this object.

    Args:
        study:
            A :class:`~optuna.study.Study` object.
        trial_id:
            A trial ID that is automatically generated.

    """

    def __init__(
            self,
            study,  # type: Study
            trial_id,  # type: int
    ):
        # type: (...) -> None

        self.study = study
        self._trial_id = trial_id

        # TODO(Yanase): Remove _study_id attribute, and use study._study_id instead.
        self._study_id = self.study._study_id
        self.storage = self.study._storage
        self.logger = logging.get_logger(__name__)

        self._init_relative_params()

    def _init_relative_params(self):
        # type: () -> None

        trial = self.storage.get_trial(self._trial_id)

        self.relative_search_space = self.study.sampler.infer_relative_search_space(
            self.study, trial)
        self.relative_params = self.study.sampler.sample_relative(self.study, trial,
                                                                  self.relative_search_space)

    def suggest_uniform(self, name, low, high):
        # type: (str, float, float) -> float
        """Suggest a value for the continuous parameter.

        The value is sampled from the range :math:`[\\mathsf{low}, \\mathsf{high})`
        in the linear domain. When :math:`\\mathsf{low} = \\mathsf{high}`, the value of
        :math:`\\mathsf{low}` will be returned.

        Example:

            Suggest a momentum for neural network training.

            .. testsetup::

                import numpy as np
                from sklearn.model_selection import train_test_split

                np.random.seed(seed=0)
                X = np.random.randn(200).reshape(-1, 1)
                y = np.random.randint(0, 2, 200)
                X_train, X_test, y_train, y_test = train_test_split(X, y, random_state=0)

            .. testcode::

                import optuna
                from sklearn.neural_network import MLPClassifier

                def objective(trial):
                    momentum = trial.suggest_uniform('momentum', 0.0, 1.0)
                    clf = MLPClassifier(hidden_layer_sizes=(100, 50), momentum=momentum,
                                        solver='sgd', random_state=0)
                    clf.fit(X_train, y_train)

                    return clf.score(X_test, y_test)

                study = optuna.create_study()
                study.optimize(objective, n_trials=3)

        Args:
            name:
                A parameter name.
            low:
                Lower endpoint of the range of suggested values. ``low`` is included in the range.
            high:
                Upper endpoint of the range of suggested values. ``high`` is excluded from the
                range.

        Returns:
            A suggested float value.
        """

        distribution = distributions.UniformDistribution(low=low, high=high)

        self._check_distribution(name, distribution)

        if low == high:
            return self._set_new_param_or_get_existing(name, low, distribution)

        return self._suggest(name, distribution)

    def suggest_loguniform(self, name, low, high):
        # type: (str, float, float) -> float
        """Suggest a value for the continuous parameter.

        The value is sampled from the range :math:`[\\mathsf{low}, \\mathsf{high})`
        in the log domain. When :math:`\\mathsf{low} = \\mathsf{high}`, the value of
        :math:`\\mathsf{low}` will be returned.

        Example:

            Suggest penalty parameter ``C`` of `SVC <https://scikit-learn.org/stable/modules/
            generated/sklearn.svm.SVC.html>`_.

            .. testsetup::

                import numpy as np
                from sklearn.model_selection import train_test_split

                np.random.seed(seed=0)
                X = np.random.randn(50).reshape(-1, 1)
                y = np.random.randint(0, 2, 50)
                X_train, X_test, y_train, y_test = train_test_split(X, y, random_state=0)

            .. testcode::

                import optuna
                from sklearn.svm import SVC

                def objective(trial):
                    c = trial.suggest_loguniform('c', 1e-5, 1e2)
                    clf = SVC(C=c, gamma='scale', random_state=0)
                    clf.fit(X_train, y_train)
                    return clf.score(X_test, y_test)

                study = optuna.create_study()
                study.optimize(objective, n_trials=3)

        Args:
            name:
                A parameter name.
            low:
                Lower endpoint of the range of suggested values. ``low`` is included in the range.
            high:
                Upper endpoint of the range of suggested values. ``high`` is excluded from the
                range.

        Returns:
            A suggested float value.
        """

        distribution = distributions.LogUniformDistribution(low=low, high=high)

        self._check_distribution(name, distribution)

        if low == high:
            return self._set_new_param_or_get_existing(name, low, distribution)

        return self._suggest(name, distribution)

    def suggest_discrete_uniform(self, name, low, high, q):
        # type: (str, float, float, float) -> float
        """Suggest a value for the discrete parameter.

        The value is sampled from the range :math:`[\\mathsf{low}, \\mathsf{high}]`,
        and the step of discretization is :math:`q`. More specifically,
        this method returns one of the values in the sequence
        :math:`\\mathsf{low}, \\mathsf{low} + q, \\mathsf{low} + 2 q, \\dots,
        \\mathsf{low} + k q \\le \\mathsf{high}`,
        where :math:`k` denotes an integer. Note that :math:`high` may be changed due to round-off
        errors if :math:`q` is not an integer. Please check warning messages to find the changed
        values.

        Example:

            Suggest a fraction of samples used for fitting the individual learners of
            `GradientBoostingClassifier <https://scikit-learn.org/stable/modules/generated/
            sklearn.ensemble.GradientBoostingClassifier.html>`_.

            .. testsetup::

                import numpy as np
                from sklearn.model_selection import train_test_split

                np.random.seed(seed=0)
                X = np.random.randn(50).reshape(-1, 1)
                y = np.random.randint(0, 2, 50)
                X_train, X_test, y_train, y_test = train_test_split(X, y, random_state=0)

            .. testcode::

                import optuna
                from sklearn.ensemble import GradientBoostingClassifier

                def objective(trial):
                    subsample = trial.suggest_discrete_uniform('subsample', 0.1, 1.0, 0.1)
                    clf = GradientBoostingClassifier(subsample=subsample, random_state=0)
                    clf.fit(X_train, y_train)
                    return clf.score(X_test, y_test)

                study = optuna.create_study()
                study.optimize(objective, n_trials=3)

        Args:
            name:
                A parameter name.
            low:
                Lower endpoint of the range of suggested values. ``low`` is included in the range.
            high:
                Upper endpoint of the range of suggested values. ``high`` is included in the range.
            q:
                A step of discretization.

        Returns:
            A suggested float value.
        """

        high = _adjust_discrete_uniform_high(name, low, high, q)
        distribution = distributions.DiscreteUniformDistribution(low=low, high=high, q=q)

        self._check_distribution(name, distribution)

        if low == high:
            return self._set_new_param_or_get_existing(name, low, distribution)

        return self._suggest(name, distribution)

    def suggest_int(self, name, low, high, step=1):
        # type: (str, int, int, int) -> int
        """Suggest a value for the integer parameter.

        The value is sampled from the integers in :math:`[\\mathsf{low}, \\mathsf{high}]`.

        Example:

            Suggest the number of trees in `RandomForestClassifier <https://scikit-learn.org/
            stable/modules/generated/sklearn.ensemble.RandomForestClassifier.html>`_.

            .. testsetup::

                import numpy as np
                from sklearn.model_selection import train_test_split

                np.random.seed(seed=0)
                X = np.random.randn(50).reshape(-1, 1)
                y = np.random.randint(0, 2, 50)
                X_train, X_test, y_train, y_test = train_test_split(X, y, random_state=0)

            .. testcode::

                import optuna
                from sklearn.ensemble import RandomForestClassifier

                def objective(trial):
                    n_estimators = trial.suggest_int('n_estimators', 50, 400)
                    clf = RandomForestClassifier(n_estimators=n_estimators, random_state=0)
                    clf.fit(X_train, y_train)
                    return clf.score(X_test, y_test)

                study = optuna.create_study()
                study.optimize(objective, n_trials=3)

<<<<<<< HEAD
                >>> def objective(trial):
                >>>     ...
                >>>     n_estimators = trial.suggest_int('n_estimators', 50, 400, 1)
                >>>     clf = sklearn.ensemble.RandomForestClassifier(n_estimators=n_estimators)
                >>>     ...
=======
>>>>>>> 4656c7c2

        Args:
            name:
                A parameter name.
            low:
                Lower endpoint of the range of suggested values. ``low`` is included in the range.
            high:
                Upper endpoint of the range of suggested values. ``high`` is included in the range.
            step:
                A step of spacing between values.

        Returns:
            A suggested integer value.
        """

<<<<<<< HEAD
        self._check_distribution(low=low, high=high, name=name)

        distribution = distributions.IntUniformDistribution(low=low, high=high, step=step)
=======
        distribution = distributions.IntUniformDistribution(low=low, high=high)

        self._check_distribution(name, distribution)

>>>>>>> 4656c7c2
        if low == high:
            return self._set_new_param_or_get_existing(name, low, distribution)

        return int(self._suggest(name, distribution))

    def suggest_categorical(self, name, choices):
        # type: (str, Sequence[CategoricalChoiceType]) -> CategoricalChoiceType
        """Suggest a value for the categorical parameter.

        The value is sampled from ``choices``.

        Example:

            Suggest a kernel function of `SVC <https://scikit-learn.org/stable/modules/generated/
            sklearn.svm.SVC.html>`_.

            .. testsetup::

                import numpy as np
                from sklearn.model_selection import train_test_split

                np.random.seed(seed=0)
                X = np.random.randn(50).reshape(-1, 1)
                y = np.random.randint(0, 2, 50)
                X_train, X_test, y_train, y_test = train_test_split(X, y, random_state=0)

            .. testcode::

                import optuna
                from sklearn.svm import SVC

                def objective(trial):
                    kernel = trial.suggest_categorical('kernel', ['linear', 'poly', 'rbf'])
                    clf = SVC(kernel=kernel, gamma='scale', random_state=0)
                    clf.fit(X_train, y_train)
                    return clf.score(X_test, y_test)

                study = optuna.create_study()
                study.optimize(objective, n_trials=3)


        Args:
            name:
                A parameter name.
            choices:
                Parameter value candidates.

        .. seealso::
            :class:`~optuna.distributions.CategoricalDistribution`.

        Returns:
            A suggested value.
        """

        choices = tuple(choices)

        # There is no need to call self._check_distribution because
        # CategoricalDistribution does not support dynamic value space.

        return self._suggest(name, distributions.CategoricalDistribution(choices=choices))

    def report(self, value, step):
        # type: (float, int) -> None
        """Report an objective function value for a given step.

        The reported values are used by the pruners to determine whether this trial should be
        pruned.

        .. seealso::
            Please refer to :class:`~optuna.pruners.BasePruner`.

        .. note::
            The reported value is converted to ``float`` type by applying ``float()``
            function internally. Thus, it accepts all float-like types (e.g., ``numpy.float32``).
            If the conversion fails, a ``TypeError`` is raised.

        Example:

            Report intermediate scores of `SGDClassifier <https://scikit-learn.org/stable/modules/
            generated/sklearn.linear_model.SGDClassifier.html>`_ training.

            .. testsetup::

                import numpy as np
                from sklearn.model_selection import train_test_split

                np.random.seed(seed=0)
                X = np.random.randn(50).reshape(-1, 1)
                y = np.random.randint(0, 2, 50)
                X_train, X_test, y_train, y_test = train_test_split(X, y, random_state=0)

            .. testcode::

                import optuna
                from sklearn.linear_model import SGDClassifier

                def objective(trial):
                    clf = SGDClassifier(random_state=0)
                    for step in range(100):
                        clf.partial_fit(X_train, y_train, np.unique(y))
                        intermediate_value = clf.score(X_test, y_test)
                        trial.report(intermediate_value, step=step)
                        if trial.should_prune():
                            raise TrialPruned()

                    return clf.score(X_test, y_test)

                study = optuna.create_study()
                study.optimize(objective, n_trials=3)


        Args:
            value:
                A value returned from the objective function.
            step:
                Step of the trial (e.g., Epoch of neural network training).
        """

        try:
            # For convenience, we allow users to report a value that can be cast to `float`.
            value = float(value)
        except (TypeError, ValueError):
            message = 'The `value` argument is of type \'{}\' but supposed to be a float.'.format(
                type(value).__name__)
            raise TypeError(message)

        if step < 0:
            raise ValueError('The `step` argument is {} but cannot be negative.'.format(step))

        self.storage.set_trial_intermediate_value(self._trial_id, step, value)

    def should_prune(self, step=None):
        # type: (Optional[int]) -> bool
        """Suggest whether the trial should be pruned or not.

        The suggestion is made by a pruning algorithm associated with the trial and is based on
        previously reported values. The algorithm can be specified when constructing a
        :class:`~optuna.study.Study`.

        .. note::
            If no values have been reported, the algorithm cannot make meaningful suggestions.
            Similarly, if this method is called multiple times with the exact same set of reported
            values, the suggestions will be the same.

        .. seealso::
            Please refer to the example code in :func:`optuna.trial.Trial.report`.

        Args:
            step:
                Deprecated since 0.12.0: Step of the trial (e.g., epoch of neural network
                training). Deprecated in favor of always considering the most recent step.

        Returns:
            A boolean value. If :obj:`True`, the trial should be pruned according to the
            configured pruning algorithm. Otherwise, the trial should continue.
        """
        if step is not None:
            warnings.warn(
                'The use of `step` argument is deprecated. '
                'The last reported step is used instead of '
                'the step given by the argument.', DeprecationWarning)

        trial = self.study._storage.get_trial(self._trial_id)
        return self.study.pruner.prune(self.study, trial)

    def set_user_attr(self, key, value):
        # type: (str, Any) -> None
        """Set user attributes to the trial.

        The user attributes in the trial can be access via :func:`optuna.trial.Trial.user_attrs`.

        Example:

            Save fixed hyperparameters of neural network training.

            .. testsetup::

                import numpy as np
                from sklearn.model_selection import train_test_split

                np.random.seed(seed=0)
                X = np.random.randn(50).reshape(-1, 1)
                y = np.random.randint(0, 2, 50)
                X_train, X_test, y_train, y_test = train_test_split(X, y, random_state=0)

            .. testcode::

                import optuna
                from sklearn.neural_network import MLPClassifier

                def objective(trial):
                    trial.set_user_attr('BATCHSIZE', 128)
                    momentum = trial.suggest_uniform('momentum', 0, 1.0)
                    clf = MLPClassifier(hidden_layer_sizes=(100, 50),
                                        batch_size=trial.user_attrs['BATCHSIZE'],
                                        momentum=momentum, solver='sgd', random_state=0)
                    clf.fit(X_train, y_train)

                    return clf.score(X_test, y_test)

                study = optuna.create_study()
                study.optimize(objective, n_trials=3)
                assert 'BATCHSIZE' in study.best_trial.user_attrs.keys()
                assert study.best_trial.user_attrs['BATCHSIZE'] == 128


        Args:
            key:
                A key string of the attribute.
            value:
                A value of the attribute. The value should be JSON serializable.
        """

        self.storage.set_trial_user_attr(self._trial_id, key, value)

    def set_system_attr(self, key, value):
        # type: (str, Any) -> None
        """Set system attributes to the trial.

        Note that Optuna internally uses this method to save system messages such as failure
        reason of trials. Please use :func:`~optuna.trial.Trial.set_user_attr` to set users'
        attributes.

        Args:
            key:
                A key string of the attribute.
            value:
                A value of the attribute. The value should be JSON serializable.
        """

        self.storage.set_trial_system_attr(self._trial_id, key, value)

    def _suggest(self, name, distribution):
        # type: (str, BaseDistribution) -> Any

        if self._is_fixed_param(name, distribution):
            param_value = self.system_attrs['fixed_params'][name]
        elif self._is_relative_param(name, distribution):
            param_value = self.relative_params[name]
        else:
            trial = self.storage.get_trial(self._trial_id)
            param_value = self.study.sampler.sample_independent(
                self.study, trial, name, distribution)

        return self._set_new_param_or_get_existing(name, param_value, distribution)

    def _set_new_param_or_get_existing(self, name, param_value, distribution):
        # type: (str, Any, BaseDistribution) -> Any

        param_value_in_internal_repr = distribution.to_internal_repr(param_value)
        set_success = self.storage.set_trial_param(self._trial_id, name,
                                                   param_value_in_internal_repr, distribution)
        if not set_success:
            param_value_in_internal_repr = self.storage.get_trial_param(self._trial_id, name)
            param_value = distribution.to_external_repr(param_value_in_internal_repr)

        return param_value

    def _is_fixed_param(self, name, distribution):
        # type: (str, BaseDistribution) -> bool

        if 'fixed_params' not in self.system_attrs:
            return False

        if name not in self.system_attrs['fixed_params']:
            return False

        param_value = self.system_attrs['fixed_params'][name]
        param_value_in_internal_repr = distribution.to_internal_repr(param_value)

        contained = distribution._contains(param_value_in_internal_repr)
        if not contained:
            warnings.warn("Fixed parameter '{}' with value {} is out of range "
                          "for distribution {}.".format(name, param_value, distribution))
        return contained

    def _is_relative_param(self, name, distribution):
        # type: (str, BaseDistribution) -> bool

        if name not in self.relative_params:
            return False

        if name not in self.relative_search_space:
            raise ValueError("The parameter '{}' was sampled by `sample_relative` method "
                             "but it is not contained in the relative search space.".format(name))

        relative_distribution = self.relative_search_space[name]
        distributions.check_distribution_compatibility(relative_distribution, distribution)

        param_value = self.relative_params[name]
        param_value_in_internal_repr = distribution.to_internal_repr(param_value)
        return distribution._contains(param_value_in_internal_repr)

    def _check_distribution(self, name, distribution):
        # type: (str, BaseDistribution) -> None

        old_distribution = self.distributions.get(name, distribution)
        if old_distribution != distribution:
            warnings.warn('Inconsistent parameter values for distribution with name "{}"! '
                          'This might be a configuration mistake. '
                          'Optuna allows to call the same distribution with the same '
                          'name more then once in a trial. '
                          'When the parameter values are inconsistent optuna only '
                          'uses the values of the first call and ignores all following. '
                          'Using these values: {}'
                          .format(name, old_distribution._asdict()), RuntimeWarning)

    @property
    def number(self):
        # type: () -> int
        """Return trial's number which is consecutive and unique in a study.

        Returns:
            A trial number.
        """

        return self.storage.get_trial_number_from_id(self._trial_id)

    @property
    def trial_id(self):
        # type: () -> int
        """Return trial ID.

        Note that the use of this is deprecated.
        Please use :attr:`~optuna.trial.Trial.number` instead.

        Returns:
            A trial ID.
        """

        warnings.warn(
            'The use of `Trial.trial_id` is deprecated. '
            'Please use `Trial.number` instead.', DeprecationWarning)

        self.logger.warning('The use of `Trial.trial_id` is deprecated. '
                            'Please use `Trial.number` instead.')

        return self._trial_id

    @property
    def params(self):
        # type: () -> Dict[str, Any]
        """Return parameters to be optimized.

        Returns:
            A dictionary containing all parameters.
        """

        return self.storage.get_trial_params(self._trial_id)

    @property
    def distributions(self):
        # type: () -> Dict[str, BaseDistribution]
        """Return distributions of parameters to be optimized.

        Returns:
            A dictionary containing all distributions.
        """

        return self.storage.get_trial(self._trial_id).distributions

    @property
    def user_attrs(self):
        # type: () -> Dict[str, Any]
        """Return user attributes.

        Returns:
            A dictionary containing all user attributes.
        """

        return self.storage.get_trial_user_attrs(self._trial_id)

    @property
    def system_attrs(self):
        # type: () -> Dict[str, Any]
        """Return system attributes.

        Returns:
            A dictionary containing all system attributes.
        """

        return self.storage.get_trial_system_attrs(self._trial_id)

    @property
    def datetime_start(self):
        # type: () -> Optional[datetime]
        """Return start datetime.

        Returns:
            Datetime where the :class:`~optuna.trial.Trial` started.
        """
        return self.storage.get_trial(self._trial_id).datetime_start

    @property
    def study_id(self):
        # type: () -> int
        """Return the study ID.

        .. deprecated:: 0.20.0
            The direct use of this attribute is deprecated and it is recommended that you use
            :attr:`~optuna.trial.Trial.study` instead.

        Returns:
            The study ID.
        """

        message = 'The use of `Trial.study_id` is deprecated. ' \
                  'Please use `Trial.study` instead.'
        warnings.warn(message, DeprecationWarning)
        self.logger.warning(message)

        return self.study._study_id


class FixedTrial(BaseTrial):
    """A trial class which suggests a fixed value for each parameter.

    This object has the same methods as :class:`~optuna.trial.Trial`, and it suggests pre-defined
    parameter values. The parameter values can be determined at the construction of the
    :class:`~optuna.trial.FixedTrial` object. In contrast to :class:`~optuna.trial.Trial`,
    :class:`~optuna.trial.FixedTrial` does not depend on :class:`~optuna.study.Study`, and it is
    useful for deploying optimization results.

    Example:

        Evaluate an objective function with parameter values given by a user.

        .. testcode::

            import optuna

            def objective(trial):
                x = trial.suggest_uniform('x', -100, 100)
                y = trial.suggest_categorical('y', [-1, 0, 1])
                return x ** 2 + y

            assert objective(optuna.trial.FixedTrial({'x': 1, 'y': 0})) == 1


    .. note::
        Please refer to :class:`~optuna.trial.Trial` for details of methods and properties.

    Args:
        params:
            A dictionary containing all parameters.

    """

    def __init__(self, params):
        # type: (Dict[str, Any]) -> None

        self._params = params
        self._suggested_params = {}  # type: Dict[str, Any]
        self._distributions = {}  # type: Dict[str, BaseDistribution]
        self._user_attrs = {}  # type: Dict[str, Any]
        self._system_attrs = {}  # type: Dict[str, Any]
        self._datetime_start = datetime.now()

    def suggest_uniform(self, name, low, high):
        # type: (str, float, float) -> float

        return self._suggest(name, distributions.UniformDistribution(low=low, high=high))

    def suggest_loguniform(self, name, low, high):
        # type: (str, float, float) -> float

        return self._suggest(name, distributions.LogUniformDistribution(low=low, high=high))

    def suggest_discrete_uniform(self, name, low, high, q):
        # type: (str, float, float, float) -> float

        high = _adjust_discrete_uniform_high(name, low, high, q)
        discrete = distributions.DiscreteUniformDistribution(low=low, high=high, q=q)
        return self._suggest(name, discrete)

    def suggest_int(self, name, low, high, step=1):
        # type: (str, int, int, int) -> int
        sample = self._suggest(
            name, distributions.IntUniformDistribution(low=low, high=high, step=step))
        return int(sample)

    def suggest_categorical(self, name, choices):
        # type: (str, Sequence[CategoricalChoiceType]) -> CategoricalChoiceType

        choices = tuple(choices)
        return self._suggest(name, distributions.CategoricalDistribution(choices=choices))

    def _suggest(self, name, distribution):
        # type: (str, BaseDistribution) -> Any

        if name not in self._params:
            raise ValueError('The value of the parameter \'{}\' is not found. Please set it at '
                             'the construction of the FixedTrial object.'.format(name))

        value = self._params[name]
        param_value_in_internal_repr = distribution.to_internal_repr(value)
        if not distribution._contains(param_value_in_internal_repr):
            raise ValueError("The value {} of the parameter '{}' is out of "
                             "the range of the distribution {}.".format(value, name, distribution))

        if name in self._distributions:
            distributions.check_distribution_compatibility(self._distributions[name], distribution)

        self._suggested_params[name] = value
        self._distributions[name] = distribution

        return value

    def report(self, value, step):
        # type: (float, int) -> None

        pass

    def should_prune(self, step=None):
        # type: (Optional[int]) -> bool

        return False

    def set_user_attr(self, key, value):
        # type: (str, Any) -> None

        self._user_attrs[key] = value

    def set_system_attr(self, key, value):
        # type: (str, Any) -> None

        self._system_attrs[key] = value

    @property
    def params(self):
        # type: () -> Dict[str, Any]

        return self._suggested_params

    @property
    def distributions(self):
        # type: () -> Dict[str, BaseDistribution]

        return self._distributions

    @property
    def user_attrs(self):
        # type: () -> Dict[str, Any]

        return self._user_attrs

    @property
    def system_attrs(self):
        # type: () -> Dict[str, Any]

        return self._system_attrs

    @property
    def datetime_start(self):
        # type: () -> Optional[datetime]

        return self._datetime_start


def _adjust_discrete_uniform_high(name, low, high, q):
    # type: (str, float, float, float) -> float

    d_high = decimal.Decimal(str(high))
    d_low = decimal.Decimal(str(low))
    d_q = decimal.Decimal(str(q))

    d_r = d_high - d_low

    if d_r % d_q != decimal.Decimal('0'):
        high = float((d_r // d_q) * d_q + d_low)
        logger = logging.get_logger(__name__)
        logger.warning('The range of parameter `{}` is not divisible by `q`, and is '
                       'replaced by [{}, {}].'.format(name, low, high))

    return high<|MERGE_RESOLUTION|>--- conflicted
+++ resolved
@@ -367,14 +367,6 @@
                 study = optuna.create_study()
                 study.optimize(objective, n_trials=3)
 
-<<<<<<< HEAD
-                >>> def objective(trial):
-                >>>     ...
-                >>>     n_estimators = trial.suggest_int('n_estimators', 50, 400, 1)
-                >>>     clf = sklearn.ensemble.RandomForestClassifier(n_estimators=n_estimators)
-                >>>     ...
-=======
->>>>>>> 4656c7c2
 
         Args:
             name:
@@ -390,16 +382,10 @@
             A suggested integer value.
         """
 
-<<<<<<< HEAD
-        self._check_distribution(low=low, high=high, name=name)
-
-        distribution = distributions.IntUniformDistribution(low=low, high=high, step=step)
-=======
         distribution = distributions.IntUniformDistribution(low=low, high=high)
 
         self._check_distribution(name, distribution)
 
->>>>>>> 4656c7c2
         if low == high:
             return self._set_new_param_or_get_existing(name, low, distribution)
 
