from optuna.integration._lightgbm_tuner.alias import _handling_alias_metrics
from optuna.integration._lightgbm_tuner.alias import _handling_alias_parameters


def test__handling_alias_parameters() -> None:

    params = {"reg_alpha": 0.1}
    _handling_alias_parameters(params)
    assert "reg_alpha" not in params
    assert "lambda_l1" in params


def test_handling_alias_parameter_with_user_supplied_param() -> None:

    params = {
        "num_boost_round": 5,
        "early_stopping_rounds": 2,
        "eta": 0.5,
    }
    _handling_alias_parameters(params)

    assert "eta" not in params
    assert "learning_rate" in params
    assert params["learning_rate"] == 0.5


def test_handling_alias_parameter() -> None:

    params = {
        "num_boost_round": 5,
        "early_stopping_rounds": 2,
        "min_data": 0.2,
    }
    _handling_alias_parameters(params)
    assert "min_data" not in params
    assert "min_data_in_leaf" in params
    assert params["min_data_in_leaf"] == 0.2


def test_handling_alias_metrics() -> None:

    for alias in [
        "lambdarank",
        "rank_xendcg",
        "xendcg",
        "xe_ndcg",
        "xe_ndcg_mart",
        "xendcg_mart",
        "ndcg",
    ]:
        lgbm_params = {"metric": alias}
        _handling_alias_metrics(lgbm_params)
        assert lgbm_params["metric"] == "ndcg"

    for alias in ["mean_average_precision", "map"]:
        lgbm_params = {"metric": alias}
        _handling_alias_metrics(lgbm_params)
        assert lgbm_params["metric"] == "map"

    for alias in ["regression", "regression_l2", "l2", "mean_squared_error", "mse"]:
        lgbm_params = {"metric": alias}
        _handling_alias_metrics(lgbm_params)
        assert lgbm_params["metric"] == "l2"

    lgbm_params = {}
    _handling_alias_metrics(lgbm_params)
    assert lgbm_params == {}

    lgbm_params = {"metric": "auc"}
    _handling_alias_metrics(lgbm_params)
    assert lgbm_params["metric"] == "auc"

<<<<<<< HEAD
    lgbm_params = {"metric": "rmse"}
    _handling_alias_metrics(lgbm_params)
    assert lgbm_params["metric"] == "rmse"

    for alias in ["regression_l1", "l1", "mean_absolute_error", "mae"]:
        lgbm_params = {"metric": alias}
        _handling_alias_metrics(lgbm_params)
        assert lgbm_params["metric"] == "l1"

    for alias in ["binary_logloss", "binary"]:
        lgbm_params = {"metric": alias}
        _handling_alias_metrics(lgbm_params)
        assert lgbm_params["metric"] == "binary_logloss"

    for alias in [
        "multi_logloss",
        "multiclass",
        "softmax",
        "multiclassova",
        "multiclass_ova",
        "ova",
        "ovr",
    ]:
        lgbm_params = {"metric": alias}
        _handling_alias_metrics(lgbm_params)
        assert lgbm_params["metric"] == "multi_logloss"

    for alias in ["cross_entropy", "xentropy"]:
        lgbm_params = {"metric": alias}
        _handling_alias_metrics(lgbm_params)
        assert lgbm_params["metric"] == "cross_entropy"

    for alias in ["cross_entropy_lambda", "xentlambda"]:
        lgbm_params = {"metric": alias}
        _handling_alias_metrics(lgbm_params)
        assert lgbm_params["metric"] == "cross_entropy_lambda"

    for alias in ["kullback_leibler", "kldiv"]:
        lgbm_params = {"metric": alias}
        _handling_alias_metrics(lgbm_params)
        assert lgbm_params["metric"] == "kullback_leibler"

    for alias in ["mape", "mean_absolute_percentage_error"]:
        lgbm_params = {"metric": alias}
        _handling_alias_metrics(lgbm_params)
        assert lgbm_params["metric"] == "mape"

    for alias in ["auc_mu"]:
        lgbm_params = {"metric": alias}
        _handling_alias_metrics(lgbm_params)
        assert lgbm_params["metric"] == "auc_mu"

    for alias in ["none", "null", "custom", "na"]:
        lgbm_params = {"metric": alias}
        _handling_alias_metrics(lgbm_params)
        assert lgbm_params["metric"] == "custom"
=======
    for alias in ["l2_root", "root_mean_squared_error", "rmse"]:
        lgbm_params = {"metric": alias}
        _handling_alias_metrics(lgbm_params)
        assert lgbm_params["metric"] == "rmse"
>>>>>>> 517cc2c3
<|MERGE_RESOLUTION|>--- conflicted
+++ resolved
@@ -1,3 +1,5 @@
+import pytest
+
 from optuna.integration._lightgbm_tuner.alias import _handling_alias_metrics
 from optuna.integration._lightgbm_tuner.alias import _handling_alias_parameters
 
@@ -37,99 +39,56 @@
     assert params["min_data_in_leaf"] == 0.2
 
 
-def test_handling_alias_metrics() -> None:
-
-    for alias in [
-        "lambdarank",
-        "rank_xendcg",
-        "xendcg",
-        "xe_ndcg",
-        "xe_ndcg_mart",
-        "xendcg_mart",
-        "ndcg",
-    ]:
-        lgbm_params = {"metric": alias}
+@pytest.mark.parametrize(
+    "aliases, expect",
+    [
+        (
+            [
+                "ndcg",
+                "lambdarank",
+                "rank_xendcg",
+                "xendcg",
+                "xe_ndcg",
+                "xe_ndcg_mart",
+                "xendcg_mart",
+            ],
+            "ndcg",
+        ),
+        (["mean_average_precision", "map"], "map"),
+        (["rmse", "l2_root", "root_mean_squared_error"], "rmse"),
+        (["l1", "regression_l1", "mean_absolute_error", "mae"], "l1"),
+        (["l2", "regression", "regression_l2", "mean_squared_error", "mse"], "l2"),
+        (["auc"], "auc"),
+        (["binary_logloss", "binary"], "binary_logloss"),
+        (
+            [
+                "multi_logloss",
+                "multiclass",
+                "softmax",
+                "multiclassova",
+                "multiclass_ova",
+                "ova",
+                "ovr",
+            ],
+            "multi_logloss",
+        ),
+        (["cross_entropy", "xentropy"], "cross_entropy"),
+        (["cross_entropy_lambda", "xentlambda"], "cross_entropy_lambda"),
+        (["kullback_leibler", "kldiv"], "kullback_leibler"),
+        (["mape", "mean_absolute_percentage_error"], "mape"),
+        (["auc_mu"], "auc_mu"),
+        (["custom", "none", "null", "na"], "custom"),
+        ([], None),  # if "metric" not in lgbm_params.keys(): return None
+    ],
+)
+def test_handling_alias_metrics(aliases, expect) -> None:
+    if len(aliases) > 0:
+        for alias in aliases:
+            lgbm_params = {"metric": alias}
+            _handling_alias_metrics(lgbm_params)
+            assert lgbm_params["metric"] == expect
+    else:
+        lgbm_params = {}
         _handling_alias_metrics(lgbm_params)
-        assert lgbm_params["metric"] == "ndcg"
-
-    for alias in ["mean_average_precision", "map"]:
-        lgbm_params = {"metric": alias}
-        _handling_alias_metrics(lgbm_params)
-        assert lgbm_params["metric"] == "map"
-
-    for alias in ["regression", "regression_l2", "l2", "mean_squared_error", "mse"]:
-        lgbm_params = {"metric": alias}
-        _handling_alias_metrics(lgbm_params)
-        assert lgbm_params["metric"] == "l2"
-
-    lgbm_params = {}
-    _handling_alias_metrics(lgbm_params)
-    assert lgbm_params == {}
-
-    lgbm_params = {"metric": "auc"}
-    _handling_alias_metrics(lgbm_params)
-    assert lgbm_params["metric"] == "auc"
-
-<<<<<<< HEAD
-    lgbm_params = {"metric": "rmse"}
-    _handling_alias_metrics(lgbm_params)
-    assert lgbm_params["metric"] == "rmse"
-
-    for alias in ["regression_l1", "l1", "mean_absolute_error", "mae"]:
-        lgbm_params = {"metric": alias}
-        _handling_alias_metrics(lgbm_params)
-        assert lgbm_params["metric"] == "l1"
-
-    for alias in ["binary_logloss", "binary"]:
-        lgbm_params = {"metric": alias}
-        _handling_alias_metrics(lgbm_params)
-        assert lgbm_params["metric"] == "binary_logloss"
-
-    for alias in [
-        "multi_logloss",
-        "multiclass",
-        "softmax",
-        "multiclassova",
-        "multiclass_ova",
-        "ova",
-        "ovr",
-    ]:
-        lgbm_params = {"metric": alias}
-        _handling_alias_metrics(lgbm_params)
-        assert lgbm_params["metric"] == "multi_logloss"
-
-    for alias in ["cross_entropy", "xentropy"]:
-        lgbm_params = {"metric": alias}
-        _handling_alias_metrics(lgbm_params)
-        assert lgbm_params["metric"] == "cross_entropy"
-
-    for alias in ["cross_entropy_lambda", "xentlambda"]:
-        lgbm_params = {"metric": alias}
-        _handling_alias_metrics(lgbm_params)
-        assert lgbm_params["metric"] == "cross_entropy_lambda"
-
-    for alias in ["kullback_leibler", "kldiv"]:
-        lgbm_params = {"metric": alias}
-        _handling_alias_metrics(lgbm_params)
-        assert lgbm_params["metric"] == "kullback_leibler"
-
-    for alias in ["mape", "mean_absolute_percentage_error"]:
-        lgbm_params = {"metric": alias}
-        _handling_alias_metrics(lgbm_params)
-        assert lgbm_params["metric"] == "mape"
-
-    for alias in ["auc_mu"]:
-        lgbm_params = {"metric": alias}
-        _handling_alias_metrics(lgbm_params)
-        assert lgbm_params["metric"] == "auc_mu"
-
-    for alias in ["none", "null", "custom", "na"]:
-        lgbm_params = {"metric": alias}
-        _handling_alias_metrics(lgbm_params)
-        assert lgbm_params["metric"] == "custom"
-=======
-    for alias in ["l2_root", "root_mean_squared_error", "rmse"]:
-        lgbm_params = {"metric": alias}
-        _handling_alias_metrics(lgbm_params)
-        assert lgbm_params["metric"] == "rmse"
->>>>>>> 517cc2c3
+        print("null case")
+        assert lgbm_params == {}