--- conflicted
+++ resolved
@@ -453,14 +453,9 @@
 
 @pytest.mark.parametrize('storage_mode', STORAGE_MODES)
 @pytest.mark.parametrize('include_internal_fields', [True, False])
-<<<<<<< HEAD
-def test_trials_dataframe(storage_mode, include_internal_fields):
-    # type: (str, bool) -> None
-=======
 @pytest.mark.parametrize('multi_index', [True, False])
-def test_trials_dataframe(storage_mode, cache_mode, include_internal_fields, multi_index):
-    # type: (str, bool, bool, bool) -> None
->>>>>>> dab63878
+def test_trials_dataframe(storage_mode, include_internal_fields, multi_index):
+    # type: (str, bool, bool) -> None
 
     def f(trial):
         # type: (optuna.trial.Trial) -> float
